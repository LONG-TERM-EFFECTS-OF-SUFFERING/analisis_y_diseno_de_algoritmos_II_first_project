import heapq
import math
from typing import List

from classes.agent_group import create_agent_group
<<<<<<< HEAD
from classes.social_network import SocialNetwork, calculate_max_effort
=======
from classes.social_network import (SocialNetwork, apply_strategy,
                                    calculate_internal_conflict,
                                    calculate_max_effort)
>>>>>>> b304a75c


def greedy_absolute_reduction(social_network: SocialNetwork) -> List[int]:
	"""
	Implements the greedy strategy that selects the group with the highest absolute reduction
	in internal conflict per unit of effort and moderates agents from it.

	Parameters
	----------
	social_network : SocialNetwork
		The social network on which the greedy strategy is applied.

	Returns
	-------
	List[int]
		A list where each element represents the number of agents moderated in the corresponding group.

	Notes
	-----
	- The function ensures that it never moderates more agents than those available in a group.
	- The strategy iteratively selects the best group to moderate until resources are exhausted.
	"""
	# Check if the effort required to moderate the entire social network is less than or equal to the max effort allowed.
	# If we have enough effort to moderate the entire social network, the optimal strategy is to moderate all agents in all groups.
	if calculate_max_effort(social_network) <= social_network.r_max:
		return [group.n for group in social_network.groups]

	n = len(social_network.groups)
	strategy = [0] * n  # Initialize the moderation strategy (all zeros)
	remaining_r = social_network.r_max  # Remaining effort budget
	groups = social_network.groups[:]

	while remaining_r > 0:
		best_index = -1
		best_reduction = 0
		best_effort = float('inf')

		# Find the best group to moderate based on reduction per effort
		for i, group in enumerate(groups):
			if group.n > 0:  # Only consider groups with remaining agents
				reduction_per_agent = (group.o_1 - group.o_2) ** 2
				effort_per_agent = abs(group.o_1 - group.o_2) * group.r

				if effort_per_agent <= remaining_r:
					reduction_ratio = reduction_per_agent / effort_per_agent if effort_per_agent > 0 else 0
					if reduction_ratio > best_reduction:
						best_reduction = reduction_ratio
						best_index = i
						best_effort = effort_per_agent

		# If no valid group is found, stop
		if best_index == -1:
			break

		# Determine how many agents we can moderate
		group = groups[best_index]
		max_agents_moderatable = group.n  # We can't moderate more than we have
		max_possible = remaining_r // best_effort  # Max we can afford

		agents_to_moderate = min(max_agents_moderatable, max_possible)

		if agents_to_moderate > 0:
			strategy[best_index] += agents_to_moderate
			remaining_r -= math.ceil(agents_to_moderate * best_effort) # Deduct effort spent

			# Update group information
			groups[best_index] = create_agent_group(
				group.n - agents_to_moderate,
				group.o_1,
				group.o_2,
				group.r
			)

	return strategy


def greedy_moderation_by_discrepancy_rigidity(social_network: SocialNetwork) -> List[int]:
	"""
	Implements a greedy moderation strategy that selects the group with the highest discrepancy-to-rigidity ratio
	(|o_1 - o_2| / r) and moderates all the agents from that group that the remaining budget allows.

	Parameters
	----------
	social_network : SocialNetwork
		The social network containing agent groups and the available effort budget.

	Returns
	-------
	List[int]
		A list where each index represents an agent group, and the value at that index represents
		the number of agents moderated from that group.

	Notes
	-----
	- The function iteratively selects the group with the highest |o_1 - o_2| / r ratio.
	- It ensures that the effort spent does not exceed the maximum allowed (r_max).
	- If multiple groups have the same ratio, it prioritizes the first one found.
	"""
	# Check if the effort required to moderate the entire social network is less than or equal to the max effort allowed.
	# If we have enough effort to moderate the entire network, the optimal strategy is to moderate all agents in all groups.
	if calculate_max_effort(social_network) <= social_network.r_max:
		return [group.n for group in social_network.groups]

	groups = social_network.groups[:]
	n = len(groups)
	strategy = [0] * n  # Initialize strategy with zero moderation for all groups
	remaining_budget = social_network.r_max

	while remaining_budget > 0:
		# Select the group with the highest discrepancy-to-rigidity ratio
		best_index = -1
		best_ratio = -1
		best_effort = float('inf')

		for i, group in enumerate(groups):
			if group.n > 0:  # Ensure there are agents left to moderate and r is nonzero
				effort_per_agent = abs(group.o_1 - group.o_2) * group.r
				if effort_per_agent <= remaining_budget:
					ratio = abs(group.o_1 - group.o_2) / group.r if group.r > 0 else 1
					if ratio > best_ratio:
						best_ratio = ratio
						best_index = i
						best_effort = effort_per_agent

		# If no valid group is found, break
		if best_index == -1:
			break

		# No need to moderate the group
		if best_effort == 0:
			break

		# Determine how many agents we can moderate
		group = groups[best_index]
		max_agents_moderatable = group.n # We can't moderate more than we have
		max_possible = remaining_budget // best_effort  # Max number of agents we can afford to moderate

		agents_to_moderate = min(max_agents_moderatable, max_possible) # Calculate how many agents we can moderate

		if agents_to_moderate > 0:
			strategy[best_index] += agents_to_moderate
			remaining_budget -= math.ceil(agents_to_moderate * best_effort) # Deduct effort spent

			# Update group information
			groups[best_index] = create_agent_group(
				group.n - agents_to_moderate,
				group.o_1,
				group.o_2,
				group.r
			)

	return strategy


def greedy_discrepancy_rigidity_heap(social_network: SocialNetwork) -> List[int]:
	"""
    Implements a greedy moderation strategy using a max-heap (priority queue) to efficiently select
    the group with the highest discrepancy-to-rigidity ratio (|o_1 - o_2| / r). The algorithm moderates
    all the agents from that group that the remaining budget allows.

    Parameters
    ----------
    social_network : SocialNetwork
        The social network containing agent groups and the available effort budget.

    Returns
    -------
    List[int]
        A list where each index represents an agent group, and the value at that index represents
        the number of agents moderated from that group.

    Notes
    -----
    - The function uses a max-heap (priority queue) for efficient selection of the best group.
    - The heap allows selecting the best group in O(1) time and updating in O(log n), reducing complexity.
    - It ensures that the effort spent does not exceed the maximum allowed (r_max).
    - If multiple groups have the same ratio, they are processed based on their initial heap order.
    """
	# Check if the effort required to moderate the entire social network is less than or equal to the max effort allowed.
	# If we have enough effort to moderate the entire social network, the optimal strategy is to moderate all agents in all groups.
	if calculate_max_effort(social_network) <= social_network.r_max:
		return [group.n for group in social_network.groups]

	groups = social_network.groups[:]
	n = len(groups)
	strategy = [0] * n  # Initialize strategy with zero moderation for all groups
	remaining_budget = social_network.r_max

	# Min-heap (negate value to simulate max-heap)
	heap = []
	for i, group in enumerate(groups):
		if group.r > 0:
			#reduction_per_agent = (group.o_1 - group.o_2) ** 2
			#effort_per_agent = abs(group.o_1 - group.o_2) * group.r
			reduction = abs(group.o_1 - group.o_2) / group.r  # Reduction per unit effort
			heapq.heappush(heap, (-reduction, i))

	while remaining_budget > 0 and heap:
		_, best_index = heapq.heappop(heap)
		group = groups[best_index]

		effort_per_agent = abs(group.o_1 - group.o_2) * group.r
		if effort_per_agent == 0 or effort_per_agent > remaining_budget:
			continue  # Avoid division by zero or exceeding budget

		max_agents_moderatable = group.n  # Can't moderate more agents than we have
		max_possible = remaining_budget // effort_per_agent  # Max we can afford
		agents_to_moderate = min(max_agents_moderatable, max_possible) # Calculate how many agents we can actually moderate

		if agents_to_moderate > 0:
			strategy[best_index] = agents_to_moderate
			remaining_budget -= math.ceil(agents_to_moderate * effort_per_agent)

	return strategy



def counting_sort_by_digit(arr, exp):
	"""
    Sorts an array of (group, value) pairs based on a specific digit using Counting Sort.
    This function is used as a subroutine in the Radix Sort algorithm.

    Parameters
    ----------
    arr : List[Tuple[AgentGroup, int]]
        A list of tuples where each tuple consists of an agent group and its scaled discrepancy-to-rigidity ratio.
    exp : int
        The current digit position to sort by (1, 10, 100, etc.).

    Returns
    -------
    List[Tuple[AgentGroup, int]]
        A new list where the groups are sorted based on the current digit position.

    Notes
    -----
    - This function sorts values based on the `exp`-th digit using Counting Sort.
    - The digit is extracted using integer division and modulo operations.
    - The sorting is stable, meaning it preserves the order of elements with the same digit value.
    """
	n = len(arr)
	output = [0] * n
	count = [0] * 10  # Digits 0-9

	# Count occurrences of each digit in the current position
	for group, value in arr:
		index = (value // exp) % 10
		count[index] += 1

	# Transform count[i] into the cumulative position
	for i in range(1, 10):
		count[i] += count[i - 1]

	# Build the sorted output array
	for i in range(n - 1, -1, -1): # Iterate in reverse to maintain stability
		group, value = arr[i]
		index = (value // exp) % 10
		output[count[index] - 1] = (group, value)
		count[index] -= 1

	return output


def radix_sort_groups(groups):
	"""
    Sorts agent groups based on the discrepancy-to-rigidity ratio (|o_1 - o_2| / r) using Radix Sort.
    This sorting technique ensures an efficient near-linear runtime complexity.

    Parameters
    ----------
    groups : List[AgentGroup]
        A list of agent groups to be sorted.

    Returns
    -------
    List[AgentGroup]
        A new list where the agent groups are sorted in descending order based on their discrepancy-to-rigidity ratio.

    Notes
    -----
    - The discrepancy-to-rigidity ratio is converted into an integer by multiplying by a large factor to preserve precision.
    - Radix Sort is used for sorting, making it more efficient than comparison-based sorting (O(n) instead of O(n log n)).
    - The function avoids division by zero by filtering out groups where `r == 0`.
    """
	factor = 1000000000 # Scaling factor to convert floating-point ratios into integers
	processed_groups = []

	# Compute and scale the discrepancy-to-rigidity ratio
	for group in groups:
		if group.r > 0:  # Avoid division by zero
			ratio = abs(group.o_1 - group.o_2) / group.r
			scaled_ratio = int(round(ratio * factor))  # Convert to an integer for sorting purposes
			processed_groups.append((group, scaled_ratio))

	if not processed_groups:
		return [] # Return an empty list if there are no valid groups

	# Find the maximum value to determine the number of digits
	max_value = max(value for _, value in processed_groups)

	# Apply radix sort on each digit
	exp = 1
	while max_value // exp > 0:
		processed_groups = counting_sort_by_digit(processed_groups, exp)
		exp *= 10

	# Extract and return the sorted agent groups in descending order
	return [group for group, _ in reversed(processed_groups)]


def greedy_moderation_with_radix_sort(social_network: SocialNetwork) -> List[int]:
	"""
    Implements a greedy moderation strategy by first sorting the groups using Radix Sort based on
    their discrepancy-to-rigidity ratio (|o_1 - o_2| / r) in descending order. The algorithm then moderates
    agents sequentially, ensuring the best reductions are applied first within the given budget.

    Parameters
    ----------
    social_network : SocialNetwork
        The social network containing agent groups and the available effort budget.

    Returns
    -------
    List[int]
        A list where each index represents an agent group, and the value at that index represents
        the number of agents moderated from that group.

    Notes
    -----
    - Radix Sort is used to achieve a near-linear sorting time, O(n).
    - Sorting the groups beforehand allows for efficient greedy selection in O(n).
    - It ensures that the effort spent does not exceed the maximum allowed (r_max).
    - After sorting, the algorithm processes the groups sequentially, moderating as many agents as possible.
    """
	# Check if the effort required to moderate the entire social network is less than or equal to the max effort allowed.
	# If we have enough effort to moderate the entire social network, the optimal strategy is to moderate all agents in all groups.
	if calculate_max_effort(social_network) <= social_network.r_max:
		return [group.n for group in social_network.groups]

	n = len(social_network.groups)
	strategy = [0] * n  # Initialize the moderation strategy (with all zeros)
	remaining_r = social_network.r_max  # Available effort budget

	# Sort the groups based on the discrepancy-to-rigidity ratio using Radix Sort
	sorted_groups = radix_sort_groups(social_network.groups)
	#sorted_groups.reverse()  # Invert the order to get the highest ratios first

	for group in sorted_groups:
		if remaining_r <= 0:
			break # No more budget available

		index = social_network.groups.index(group)
		max_agents_moderatable = group.n

		effort_per_agent = abs(group.o_1 - group.o_2) * group.r
		if effort_per_agent == 0 or effort_per_agent > remaining_r:
			continue

		max_possible = remaining_r // effort_per_agent  # Max number of agents we can afford to moderate

		agents_to_moderate = min(max_agents_moderatable, max_possible) # The number of agents we can actually moderate

		if agents_to_moderate > 0:
			strategy[index] += agents_to_moderate
			remaining_r -= math.ceil(agents_to_moderate * effort_per_agent)

	return strategy<|MERGE_RESOLUTION|>--- conflicted
+++ resolved
@@ -3,13 +3,7 @@
 from typing import List
 
 from classes.agent_group import create_agent_group
-<<<<<<< HEAD
 from classes.social_network import SocialNetwork, calculate_max_effort
-=======
-from classes.social_network import (SocialNetwork, apply_strategy,
-                                    calculate_internal_conflict,
-                                    calculate_max_effort)
->>>>>>> b304a75c
 
 
 def greedy_absolute_reduction(social_network: SocialNetwork) -> List[int]:
