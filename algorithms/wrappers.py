from typing import List, Tuple
from algorithms.brute_force import brute_force
from algorithms.dynamic import dynamic_bottom_up
from classes.social_network import (SocialNetwork, apply_strategy,
                                    calculate_effort,
                                    calculate_internal_conflict)

def calculate_effort_and_IC(social_network: SocialNetwork, strategy: List[int]) -> Tuple[float, float]:
    effort = calculate_effort(social_network, strategy)
    modified_network = apply_strategy(social_network, strategy)
    IC = calculate_internal_conflict(modified_network)
    return effort, IC

def modciFB(social_network: SocialNetwork) -> Tuple[List[int], float, float]:
    strategy = brute_force(social_network)
    return strategy, *calculate_effort_and_IC(social_network, strategy)

def modciPD(social_network: SocialNetwork) -> Tuple[List[int], float, float]:
<<<<<<< HEAD
    strategy = dynamic(social_network)
    return strategy, *calculate_effort_and_IC(social_network, strategy)
=======
	strategy = dynamic_bottom_up(social_network)

	return (strategy, *calculate_effort_and_IC(SocialNetwork, strategy))
>>>>>>> 048b8aa2

def modciV(social_network: SocialNetwork) -> Tuple[List[int], float, float]:
    # Verifica si "brute_force" es el correcto para este método
    strategy = brute_force(social_network)
    return strategy, *calculate_effort_and_IC(social_network, strategy)<|MERGE_RESOLUTION|>--- conflicted
+++ resolved
@@ -16,14 +16,8 @@
     return strategy, *calculate_effort_and_IC(social_network, strategy)
 
 def modciPD(social_network: SocialNetwork) -> Tuple[List[int], float, float]:
-<<<<<<< HEAD
     strategy = dynamic(social_network)
     return strategy, *calculate_effort_and_IC(social_network, strategy)
-=======
-	strategy = dynamic_bottom_up(social_network)
-
-	return (strategy, *calculate_effort_and_IC(SocialNetwork, strategy))
->>>>>>> 048b8aa2
 
 def modciV(social_network: SocialNetwork) -> Tuple[List[int], float, float]:
     # Verifica si "brute_force" es el correcto para este método
