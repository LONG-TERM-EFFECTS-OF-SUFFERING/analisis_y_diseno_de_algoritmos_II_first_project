--- conflicted
+++ resolved
@@ -120,10 +120,6 @@
 
 		# Load the social network from the file
 		social_network = load_social_network_from_txt(filename)
-<<<<<<< HEAD
-		# print(social_network)
-=======
->>>>>>> b304a75c
 		# max_effort = social_network.r_max
 
 		# Applying absolute reduction greedy strategy
